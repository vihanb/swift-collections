--- conflicted
+++ resolved
@@ -178,15 +178,9 @@
             skipped = "NO">
             <BuildableReference
                BuildableIdentifier = "primary"
-<<<<<<< HEAD
                BlueprintIdentifier = "SortedCollectionsTests"
                BuildableName = "SortedCollectionsTests"
                BlueprintName = "SortedCollectionsTests"
-=======
-               BlueprintIdentifier = "CollectionsTestSupportTests"
-               BuildableName = "CollectionsTestSupportTests"
-               BlueprintName = "CollectionsTestSupportTests"
->>>>>>> 3426dba9
                ReferencedContainer = "container:">
             </BuildableReference>
          </TestableReference>
